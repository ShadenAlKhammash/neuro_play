--- conflicted
+++ resolved
@@ -1,13 +1,9 @@
-# main_sonic_train.py
 # main_sonic_train.py
 
 """
 PPO Training Pipeline for Sonic 2
 Includes extra scalar features: lives, screen_x, screen_y, screen_x_end
-<<<<<<< HEAD
-=======
-Automatically resumes from last checkpoint if available.
->>>>>>> bcd500ac
+Automatically resumes from last checkpoint if available
 """
 
 import os
@@ -77,8 +73,6 @@
     ).to(DEVICE)
     opt = torch.optim.Adam(net.parameters(), lr=LEARNING_RATE)
 
-<<<<<<< HEAD
-=======
     # Check for existing checkpoint
     ckpt_dir = "checkpoints"
     os.makedirs(ckpt_dir, exist_ok=True)
@@ -95,7 +89,6 @@
     else:
         print("🚀 No checkpoint found — starting fresh training.")
 
->>>>>>> bcd500ac
     # Hyperparams
     rollout_steps = 2048
     epochs = 4
