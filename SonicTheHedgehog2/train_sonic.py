<<<<<<< HEAD
# train_sonic.py
# PPO training for Sonic 2 with progress-shaped rewards (done in wrappers)
# and a simple entropy schedule for better early exploration.
=======
# main_sonic_train.py
>>>>>>> 6c2d7678

import os
os.environ.setdefault("SDL_VIDEODRIVER", "dummy")

import glob
import numpy as np
import torch
import torch.nn.functional as F
from torch.distributions import Categorical
from gymnasium.wrappers import RecordVideo

from environment_sonic import make_env
from network_sonic import ActorCriticCNNExtra
from config_sonic import (
    IMG_SIZE, LEARNING_RATE, GAMMA, CLIP_RANGE,
    TOTAL_TIMESTEPS, SAVE_FREQ, DEVICE
)

from gymnasium.wrappers import RecordVideo

# ---------------------------
# Helpers
# ---------------------------

def to_chw(obs_np):
    """Convert env obs to CHW float32 tensor in [0,1]."""
    if obs_np.ndim == 2:
        chw = obs_np[None, :, :]
    elif obs_np.ndim == 3 and obs_np.shape[-1] == 1:
        chw = np.transpose(obs_np, (2, 0, 1))
    else:
        # average RGB to grayscale channel then CHW
        chw = np.mean(obs_np, axis=-1, keepdims=True).transpose(2, 0, 1)
    return (chw.astype(np.float32) / 255.0)


def compute_gae(rewards, values, dones, next_value, gamma=0.99, lam=0.95):
    """Standard GAE (vectorized over time dimension)."""
    T = len(rewards)
    adv = np.zeros(T, dtype=np.float32)
    gae = 0.0
    for t in reversed(range(T)):
        non_terminal = 1.0 - float(dones[t])
        v_next = next_value if t == T - 1 else values[t + 1]
        delta = rewards[t] + gamma * v_next * non_terminal - values[t]
        gae = delta + gamma * lam * non_terminal * gae
        adv[t] = gae
    returns = adv + values
    return adv, returns


def minibatches(*arrays, batch_size=64, shuffle=True):
    n = arrays[0].shape[0]
    idx = np.arange(n)
    if shuffle:
        np.random.shuffle(idx)
    for s in range(0, n, batch_size):
        j = idx[s:s + batch_size]
        yield [a[j] for a in arrays]

<<<<<<< HEAD
def latest_checkpoint(path="checkpoints"):
    if not os.path.isdir(path):
        return None
    files = glob.glob(os.path.join(path, "sonic_ppo_*.pt"))
    if not files:
        files = glob.glob(os.path.join(path, "sonic_ppo_latest.pt"))
    return max(files, key=os.path.getmtime) if files else None

def entropy_coef_schedule(total_steps_done):
    # Linearly decay 0.05 -> 0.01 over the first 200k steps, then stay at 0.01
    progress = min(total_steps_done / 200_000.0, 1.0)
    return 0.05 - 0.04 * progress
=======
>>>>>>> 6c2d7678

# ---------------------------
# Training
# ---------------------------

def main():
    record_next_episode = False
<<<<<<< HEAD
    ckpt_dir = "checkpoints"
    os.makedirs(ckpt_dir, exist_ok=True)

    # ---- Env ----
    env = make_env(render='rgb_array', record_video=True)

    out = env.reset()
    obs0, info = out if isinstance(out, tuple) else (out, {})
    obs_chw = to_chw(obs0)
    obs_channels = obs_chw.shape[0]
    num_actions = env.action_space.n

    # ---- Net/Opt ----
=======

    env = make_env(render='rgb_array', record_video=True)

    obs0, info = env.reset() if isinstance(env.reset(), tuple) else (env.reset(), {})
    chw0 = to_chw(obs0)
    obs_channels = chw0.shape[0]
    num_actions = env.action_space.n

>>>>>>> 6c2d7678
    net = ActorCriticCNNExtra(
        obs_shape=(obs_channels, IMG_SIZE, IMG_SIZE),
        num_actions=num_actions,
        extra_state_dim=4
    ).to(DEVICE)
    opt = torch.optim.Adam(net.parameters(), lr=LEARNING_RATE)

<<<<<<< HEAD
    # ---- Try resume ----
    ckpt_path = latest_checkpoint(ckpt_dir)
    global_steps = 0
    if ckpt_path:
        print(f"\033[93m🔄 Resuming from {ckpt_path}\033[0m")
        checkpoint = torch.load(ckpt_path, map_location=DEVICE)
        net.load_state_dict(checkpoint["model"])
        global_steps = int(checkpoint.get("steps", 0))

    # ---- PPO hyperparams ----
=======
>>>>>>> 6c2d7678
    rollout_steps = 2048
    epochs = 4
    batch_size = 64
    lam = 0.95
    grad_clip = 0.5

    episode = 0
    ep_return = 0.0

    print(f"✅ Training starts | obs_shape={(obs_channels, IMG_SIZE, IMG_SIZE)} | actions={num_actions}")


    ckpt_dir = "checkpoints"
    os.makedirs(ckpt_dir, exist_ok=True)
    model_path = os.path.join(ckpt_dir, "sonic_ppo_latest.pt")

    if os.path.exists(model_path):
            print("\033[93m🔄 Loading existing model...\033[0m")
            checkpoint = torch.load(model_path)
            net.load_state_dict(checkpoint["model"])





    while global_steps < TOTAL_TIMESTEPS:
<<<<<<< HEAD
        # Storage
        obs_buf, extra_buf, act_buf, logp_buf, rew_buf, val_buf, done_buf = [], [], [], [], [], [], []

        # --------- Rollout collection ---------
        for t in range(rollout_steps):
            # Prepare tensors
=======
        obs_buf, extra_buf, act_buf, logp_buf, rew_buf, val_buf, done_buf = [], [], [], [], [], [], []

        for _ in range(rollout_steps):
>>>>>>> 6c2d7678
            obs_t = torch.from_numpy(obs_chw)[None].to(DEVICE)

            extra_features = np.array([
                info.get('lives', 3),
                info.get('screen_x', 0),
                info.get('screen_y', 0),
                info.get('screen_x_end', 10_000)
            ], dtype=np.float32)
            extra_t = torch.from_numpy(extra_features[None]).to(DEVICE)

            with torch.no_grad():
                logits, value = net(obs_t, extra_t)
                dist = Categorical(logits=logits)
                action = dist.sample()
                logprob = dist.log_prob(action)

            a = int(action.item())
            step_out = env.step(a)
            # Ensure 5-tuple
            if len(step_out) == 5:
                next_obs, reward, terminated, truncated, info = step_out
            else:
                next_obs, reward, done, info = step_out
                terminated, truncated = done, False
            done = bool(terminated or truncated)

<<<<<<< HEAD
            # Store
=======
>>>>>>> 6c2d7678
            obs_buf.append(obs_chw)
            extra_buf.append(extra_features)
            act_buf.append(a)
            logp_buf.append(float(logprob.item()))
            rew_buf.append(float(reward))
            val_buf.append(float(value.squeeze().item()))
            done_buf.append(done)

<<<<<<< HEAD
            # Advance
=======
>>>>>>> 6c2d7678
            obs_chw = to_chw(next_obs)
            ep_return += reward
            global_steps += 1

            # Heartbeat every ~200 env steps so the terminal never looks frozen
            if (global_steps % 200) == 0:
                print(f"… collecting rollout | steps={global_steps:,} | x={info.get('x',0)} | R_ep={ep_return:.1f}")

            if done:
                episode += 1
<<<<<<< HEAD
                print(f"[ep {episode:04d}] return={ep_return:.2f} | global_steps={global_steps:,}")

                # flip a flag to record the very next episode after each SAVE_FREQ
                if (global_steps // SAVE_FREQ) != ((global_steps - 1) // SAVE_FREQ):
                    record_next_episode = True

                out = env.reset()
                obs0, info = out if isinstance(out, tuple) else (out, {})
                obs_chw = to_chw(obs0)
=======
                print(f"[ep {episode:04d}] return={ep_return:.2f} | steps={global_steps}")

                if global_steps // SAVE_FREQ != (global_steps - rollout_steps) // SAVE_FREQ:
                    record_next_episode = True

                out = env.reset()
                obs_chw, info = out if isinstance(out, tuple) else (out, {})
                obs_chw = to_chw(obs_chw)

                if record_next_episode:

                    video_dir = "videos"
                    os.makedirs(video_dir, exist_ok=True)
                    env = RecordVideo(env, video_folder=video_dir,
                                      episode_trigger=lambda e: True,
                                      name_prefix=f"sonic_ep{episode:04d}")
                    record_next_episode = False

>>>>>>> 6c2d7678
                ep_return = 0.0

                if record_next_episode:
                    video_dir = "videos"
                    os.makedirs(video_dir, exist_ok=True)
                    env = RecordVideo(
                        env, video_folder=video_dir,
                        episode_trigger=lambda e: True,
                        name_prefix=f"sonic_ep{episode:04d}"
                    )
                    record_next_episode = False

            if global_steps >= TOTAL_TIMESTEPS:
                break

<<<<<<< HEAD
        # --------- Compute advantages / returns ---------
        with torch.no_grad():
            o_last = torch.from_numpy(obs_chw)[None].to(DEVICE)
            e_last = torch.from_numpy(np.array([
                info.get('lives', 3),
                info.get('screen_x', 0),
                info.get('screen_y', 0),
                info.get('screen_x_end', 10_000)
            ], dtype=np.float32)[None]).to(DEVICE)
            _, next_value_t = net(o_last, e_last)
            next_value = float(next_value_t.squeeze().item())

        obs_arr   = np.array(obs_buf, dtype=np.float32)
        extra_arr = np.array(extra_buf, dtype=np.float32)
        act_arr   = np.array(act_buf, dtype=np.int64)
        logp_arr  = np.array(logp_buf, dtype=np.float32)
        rew_arr   = np.array(rew_buf, dtype=np.float32)
        val_arr   = np.array(val_buf, dtype=np.float32)
        done_arr  = np.array(done_buf, dtype=np.bool_)

        adv_arr, ret_arr = compute_gae(
            rewards=rew_arr, values=val_arr, dones=done_arr,
            next_value=next_value, gamma=GAMMA, lam=lam
        )
        # Advantage normalization (per-rollout)
        adv_mean, adv_std = adv_arr.mean(), adv_arr.std() + 1e-8
        adv_arr = (adv_arr - adv_mean) / adv_std

        # --------- PPO update ---------
        # Cache tensors on device
        obs_t   = torch.from_numpy(obs_arr).to(DEVICE)
        extra_t = torch.from_numpy(extra_arr).to(DEVICE)
        act_t   = torch.from_numpy(act_arr).to(DEVICE)
        oldlogp_t = torch.from_numpy(logp_arr).to(DEVICE)
        ret_t   = torch.from_numpy(ret_arr).to(DEVICE)
        val_t   = torch.from_numpy(val_arr).to(DEVICE)
        adv_t   = torch.from_numpy(adv_arr).to(DEVICE)

        for _ in range(epochs):
            for mb_obs, mb_extra, mb_act, mb_oldlogp, mb_ret, mb_val, mb_adv in minibatches(
                obs_t, extra_t, act_t, oldlogp_t, ret_t, val_t, adv_t,
                batch_size=batch_size, shuffle=True
            ):
                logits, value = net(mb_obs, mb_extra)
                dist = Categorical(logits=logits)

                # policy loss
                new_logp = dist.log_prob(mb_act)
                ratio = torch.exp(new_logp - mb_oldlogp)
                unclipped = ratio * mb_adv
                clipped = torch.clamp(ratio, 1.0 - CLIP_RANGE, 1.0 + CLIP_RANGE) * mb_adv
                policy_loss = -torch.min(unclipped, clipped).mean()

                # value loss (clipped)
                value_clipped = mb_val + (value.squeeze() - mb_val).clamp(-CLIP_RANGE, CLIP_RANGE)
                v_loss_unclipped = (value.squeeze() - mb_ret) ** 2
                v_loss_clipped = (value_clipped - mb_ret) ** 2
                value_loss = 0.5 * torch.max(v_loss_unclipped, v_loss_clipped).mean()

                # entropy (schedule)
                entropy = dist.entropy().mean()
                ent_coef = entropy_coef_schedule(global_steps)
                loss = policy_loss + value_loss - ent_coef * entropy

                opt.zero_grad(set_to_none=True)
                loss.backward()
                torch.nn.utils.clip_grad_norm_(net.parameters(), grad_clip)
                opt.step()

        # --------- Save checkpoint ---------
        if (global_steps // SAVE_FREQ) != ((global_steps - rollout_steps) // SAVE_FREQ):
            ckpt = os.path.join(ckpt_dir, f"sonic_ppo_{global_steps // 1000}k.pt")
            torch.save({"model": net.state_dict(), "steps": global_steps}, ckpt)
            torch.save({"model": net.state_dict(), "steps": global_steps},
                       os.path.join(ckpt_dir, "sonic_ppo_latest.pt"))
            print(f"💾 saved {ckpt}")

    print("✅ Training finished")
=======
        # PPO update code ...

        # --- Save checkpoint if needed ---
        if global_steps // SAVE_FREQ != (global_steps - rollout_steps) // SAVE_FREQ:
            os.makedirs("checkpoints", exist_ok=True)
            ckpt = f"checkpoints/sonic_ppo_{global_steps // 1000}k.pt"
            torch.save({
                "model": net.state_dict(),
                "steps": global_steps,
                "cfg": dict(A=IMG_SIZE, K=obs_channels, actions=num_actions)
            }, ckpt)
            print(f"💾 saved {ckpt}")

        # --- Load latest checkpoint ---

>>>>>>> 6c2d7678

if __name__ == "__main__":



    main()<|MERGE_RESOLUTION|>--- conflicted
+++ resolved
@@ -1,10 +1,6 @@
-<<<<<<< HEAD
 # train_sonic.py
 # PPO training for Sonic 2 with progress-shaped rewards (done in wrappers)
 # and a simple entropy schedule for better early exploration.
-=======
-# main_sonic_train.py
->>>>>>> 6c2d7678
 
 import os
 os.environ.setdefault("SDL_VIDEODRIVER", "dummy")
@@ -65,7 +61,6 @@
         j = idx[s:s + batch_size]
         yield [a[j] for a in arrays]
 
-<<<<<<< HEAD
 def latest_checkpoint(path="checkpoints"):
     if not os.path.isdir(path):
         return None
@@ -78,8 +73,6 @@
     # Linearly decay 0.05 -> 0.01 over the first 200k steps, then stay at 0.01
     progress = min(total_steps_done / 200_000.0, 1.0)
     return 0.05 - 0.04 * progress
-=======
->>>>>>> 6c2d7678
 
 # ---------------------------
 # Training
@@ -87,7 +80,6 @@
 
 def main():
     record_next_episode = False
-<<<<<<< HEAD
     ckpt_dir = "checkpoints"
     os.makedirs(ckpt_dir, exist_ok=True)
 
@@ -101,16 +93,6 @@
     num_actions = env.action_space.n
 
     # ---- Net/Opt ----
-=======
-
-    env = make_env(render='rgb_array', record_video=True)
-
-    obs0, info = env.reset() if isinstance(env.reset(), tuple) else (env.reset(), {})
-    chw0 = to_chw(obs0)
-    obs_channels = chw0.shape[0]
-    num_actions = env.action_space.n
-
->>>>>>> 6c2d7678
     net = ActorCriticCNNExtra(
         obs_shape=(obs_channels, IMG_SIZE, IMG_SIZE),
         num_actions=num_actions,
@@ -118,7 +100,6 @@
     ).to(DEVICE)
     opt = torch.optim.Adam(net.parameters(), lr=LEARNING_RATE)
 
-<<<<<<< HEAD
     # ---- Try resume ----
     ckpt_path = latest_checkpoint(ckpt_dir)
     global_steps = 0
@@ -129,8 +110,6 @@
         global_steps = int(checkpoint.get("steps", 0))
 
     # ---- PPO hyperparams ----
-=======
->>>>>>> 6c2d7678
     rollout_steps = 2048
     epochs = 4
     batch_size = 64
@@ -157,18 +136,12 @@
 
 
     while global_steps < TOTAL_TIMESTEPS:
-<<<<<<< HEAD
         # Storage
         obs_buf, extra_buf, act_buf, logp_buf, rew_buf, val_buf, done_buf = [], [], [], [], [], [], []
 
         # --------- Rollout collection ---------
         for t in range(rollout_steps):
             # Prepare tensors
-=======
-        obs_buf, extra_buf, act_buf, logp_buf, rew_buf, val_buf, done_buf = [], [], [], [], [], [], []
-
-        for _ in range(rollout_steps):
->>>>>>> 6c2d7678
             obs_t = torch.from_numpy(obs_chw)[None].to(DEVICE)
 
             extra_features = np.array([
@@ -195,10 +168,7 @@
                 terminated, truncated = done, False
             done = bool(terminated or truncated)
 
-<<<<<<< HEAD
             # Store
-=======
->>>>>>> 6c2d7678
             obs_buf.append(obs_chw)
             extra_buf.append(extra_features)
             act_buf.append(a)
@@ -207,10 +177,7 @@
             val_buf.append(float(value.squeeze().item()))
             done_buf.append(done)
 
-<<<<<<< HEAD
             # Advance
-=======
->>>>>>> 6c2d7678
             obs_chw = to_chw(next_obs)
             ep_return += reward
             global_steps += 1
@@ -221,7 +188,6 @@
 
             if done:
                 episode += 1
-<<<<<<< HEAD
                 print(f"[ep {episode:04d}] return={ep_return:.2f} | global_steps={global_steps:,}")
 
                 # flip a flag to record the very next episode after each SAVE_FREQ
@@ -231,26 +197,6 @@
                 out = env.reset()
                 obs0, info = out if isinstance(out, tuple) else (out, {})
                 obs_chw = to_chw(obs0)
-=======
-                print(f"[ep {episode:04d}] return={ep_return:.2f} | steps={global_steps}")
-
-                if global_steps // SAVE_FREQ != (global_steps - rollout_steps) // SAVE_FREQ:
-                    record_next_episode = True
-
-                out = env.reset()
-                obs_chw, info = out if isinstance(out, tuple) else (out, {})
-                obs_chw = to_chw(obs_chw)
-
-                if record_next_episode:
-
-                    video_dir = "videos"
-                    os.makedirs(video_dir, exist_ok=True)
-                    env = RecordVideo(env, video_folder=video_dir,
-                                      episode_trigger=lambda e: True,
-                                      name_prefix=f"sonic_ep{episode:04d}")
-                    record_next_episode = False
-
->>>>>>> 6c2d7678
                 ep_return = 0.0
 
                 if record_next_episode:
@@ -266,7 +212,6 @@
             if global_steps >= TOTAL_TIMESTEPS:
                 break
 
-<<<<<<< HEAD
         # --------- Compute advantages / returns ---------
         with torch.no_grad():
             o_last = torch.from_numpy(obs_chw)[None].to(DEVICE)
@@ -345,23 +290,6 @@
             print(f"💾 saved {ckpt}")
 
     print("✅ Training finished")
-=======
-        # PPO update code ...
-
-        # --- Save checkpoint if needed ---
-        if global_steps // SAVE_FREQ != (global_steps - rollout_steps) // SAVE_FREQ:
-            os.makedirs("checkpoints", exist_ok=True)
-            ckpt = f"checkpoints/sonic_ppo_{global_steps // 1000}k.pt"
-            torch.save({
-                "model": net.state_dict(),
-                "steps": global_steps,
-                "cfg": dict(A=IMG_SIZE, K=obs_channels, actions=num_actions)
-            }, ckpt)
-            print(f"💾 saved {ckpt}")
-
-        # --- Load latest checkpoint ---
-
->>>>>>> 6c2d7678
 
 if __name__ == "__main__":
 
