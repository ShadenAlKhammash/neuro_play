import gymnasium as gym
import numpy as np
import os
import pandas as pd


class ResetStateWrapper(gym.Wrapper):
    """
    Custom reward shaping + per-step logging for Sonic the Hedgehog 2.
<<<<<<< HEAD
    - Encourages moving forward with strong signal
    - Minimal penalties to allow exploration
=======
    - Encourages moving forward
    - Penalizes idling and useless jump spam
>>>>>>> bcd500ac
    - Records every step (action, reward, progress) and writes a CSV per episode
    """

    def __init__(self, env, max_steps=4500, log_dir="logs"):
        super().__init__(env)
        self.env = env
        self.max_steps = max_steps
        self.steps = 0
        self.prev_info = None
        self.jump_counter = 0

        # Logging setup
        self.log_dir = log_dir
        os.makedirs(log_dir, exist_ok=True)
        self.episode_records = []
        self.episode_id = 0

    def reset(self, **kwargs):
        out = self.env.reset(**kwargs)
        if isinstance(out, tuple):
            obs, info = out
        else:
            obs, info = out, {}
        self.steps = 0
        self.prev_info = info
        self.jump_counter = 0
        self.episode_records = []
        return obs, info

    def step(self, action):
        """One environment step with shaped reward and logging."""
        step = self.env.step(action)

        # Support both (obs, reward, terminated, truncated, info) and (obs, reward, done, info)
        if len(step) == 5:
            obs, reward, terminated, truncated, info = step
            done = terminated or truncated
        else:
            obs, reward, done, info = step
            terminated, truncated = done, False

        # -------- Reward shaping --------
        custom_reward = 0.0

        # Extract info fields (FIXED TYPOS!)
        x = info.get("x", 0)
<<<<<<< HEAD
        rings = info.get("rings", 0)          # FIXED: was "ringss"
        lives = info.get("lives", 3)          # FIXED: was "livee"
        score = info.get("score", 0)          # FIXED: was "scor"
=======
        score = info.get("score", 0)
        lives = info.get("lives", 3)
>>>>>>> bcd500ac
        screen_x_end = info.get("screen_x_end", 10000)

        if self.prev_info is None:
            self.prev_info = info
        prev_x = self.prev_info.get("x", 0)
        prev_lives = self.prev_info.get("lives", 3)

        # 1) STRONG reward for moving forward
        dx = x - prev_x
        if dx > 0:
<<<<<<< HEAD
            custom_reward += 1.0 * (dx / 100.0)  # 10x stronger than before!
        elif dx < 0:  # Moved backward (rare but discourage)
            custom_reward -= 0.3 * (abs(dx) / 100.0)
        # NO penalty for standing still - let agent explore

        # 2) REMOVED position bonus - it was confusing the learning signal
        # The agent should be rewarded for MOVING, not just BEING somewhere

        # 3) Death penalty (now works because lives variable is correct!)
=======
            custom_reward += 0.1 * (dx / 100.0)
        elif dx == 0:
            custom_reward -= 0.05  # stronger penalty for staying still
        elif dx < 0:
            custom_reward -= 0.1  # penalty for moving backward

        # 2) Small dense reward for proximity to level end
        custom_reward += (x / screen_x_end) * 0.5

        # 3) Penalty for losing a life (and end episode)
>>>>>>> bcd500ac
        if lives < prev_lives:
            custom_reward -= 5.0  # Strong penalty
            done = True

<<<<<<< HEAD
        # 4) Level completion bonus
=======
        # 4) Bonus for finishing the level
>>>>>>> bcd500ac
        if x >= screen_x_end:
            custom_reward += 10.0  # Big reward for finishing!
            done = True

        # 5) LIGHT jump penalties (much less restrictive)
        buttons = getattr(self.env.unwrapped, "buttons", [])
        jump_buttons = ['A', 'B', 'C']

        # If the action is Discrete, convert it to the button array via the discretizer
        if hasattr(self.env, "action") and isinstance(action, (int, np.integer)):
            try:
                action_array = self.env.action(action)
            except Exception:
                action_array = np.zeros(len(buttons), dtype=np.int8)
        else:
            action_array = action

        # Which buttons are pressed this step?
        pressed_buttons = [buttons[i] for i, val in enumerate(action_array) if val == 1]
        is_jump = any(b in pressed_buttons for b in jump_buttons)

        # Track consecutive jumps
        if is_jump:
            self.jump_counter += 1
        else:
            self.jump_counter = 0

        # Very light jump penalties (exploration-friendly)
        if is_jump and dx <= 0:
            custom_reward -= 0.005  # Was 0.02 - much lighter

        # Allow more jumps before penalizing
        if self.jump_counter > 5:  # Was 3
            custom_reward -= 0.02 * (self.jump_counter - 5)  # Was 0.1

        # -------- Episode step cap --------
        self.steps += 1
        if self.steps > self.max_steps:
            done = True

        # -------- NO CLIPPING - Let rewards scale naturally! --------
        # This was the main bug - clipping made all rewards look the same
        # custom_reward = np.clip(custom_reward, -1.0, 1.0)  # REMOVED!

        # -------- Logging (per step) --------
        action_id = int(action) if isinstance(action, (int, np.integer)) else -1
        record = {
            "step": self.steps,
            "action": action_id,
            "is_jump": bool(is_jump),
            "x": x,
            "reward": round(float(custom_reward), 4),
        }
        self.episode_records.append(record)

        # Force-save logs if max steps reached (even if the env didn't signal done)
        if self.steps >= self.max_steps - 1 and self.episode_records:
            df = pd.DataFrame(self.episode_records)
            self.episode_id += 1
            path = os.path.join(self.log_dir, f"episode_{self.episode_id:03d}.csv")
            df.to_csv(path, index=False)
            print(f"📄 Episode log (forced save) → {path}")
            self.episode_records = []

        # Update previous info snapshot
        self.prev_info = info

        # Return in Gymnasium's 5-tuple format
        terminated = done
        truncated = False
        return obs, custom_reward, terminated, truncated, info<|MERGE_RESOLUTION|>--- conflicted
+++ resolved
@@ -7,13 +7,8 @@
 class ResetStateWrapper(gym.Wrapper):
     """
     Custom reward shaping + per-step logging for Sonic the Hedgehog 2.
-<<<<<<< HEAD
-    - Encourages moving forward with strong signal
-    - Minimal penalties to allow exploration
-=======
     - Encourages moving forward
     - Penalizes idling and useless jump spam
->>>>>>> bcd500ac
     - Records every step (action, reward, progress) and writes a CSV per episode
     """
 
@@ -60,14 +55,8 @@
 
         # Extract info fields (FIXED TYPOS!)
         x = info.get("x", 0)
-<<<<<<< HEAD
-        rings = info.get("rings", 0)          # FIXED: was "ringss"
-        lives = info.get("lives", 3)          # FIXED: was "livee"
-        score = info.get("score", 0)          # FIXED: was "scor"
-=======
         score = info.get("score", 0)
         lives = info.get("lives", 3)
->>>>>>> bcd500ac
         screen_x_end = info.get("screen_x_end", 10000)
 
         if self.prev_info is None:
@@ -75,20 +64,9 @@
         prev_x = self.prev_info.get("x", 0)
         prev_lives = self.prev_info.get("lives", 3)
 
-        # 1) STRONG reward for moving forward
+        # 1) Reward forward progress
         dx = x - prev_x
         if dx > 0:
-<<<<<<< HEAD
-            custom_reward += 1.0 * (dx / 100.0)  # 10x stronger than before!
-        elif dx < 0:  # Moved backward (rare but discourage)
-            custom_reward -= 0.3 * (abs(dx) / 100.0)
-        # NO penalty for standing still - let agent explore
-
-        # 2) REMOVED position bonus - it was confusing the learning signal
-        # The agent should be rewarded for MOVING, not just BEING somewhere
-
-        # 3) Death penalty (now works because lives variable is correct!)
-=======
             custom_reward += 0.1 * (dx / 100.0)
         elif dx == 0:
             custom_reward -= 0.05  # stronger penalty for staying still
@@ -99,16 +77,11 @@
         custom_reward += (x / screen_x_end) * 0.5
 
         # 3) Penalty for losing a life (and end episode)
->>>>>>> bcd500ac
         if lives < prev_lives:
             custom_reward -= 5.0  # Strong penalty
             done = True
 
-<<<<<<< HEAD
-        # 4) Level completion bonus
-=======
         # 4) Bonus for finishing the level
->>>>>>> bcd500ac
         if x >= screen_x_end:
             custom_reward += 10.0  # Big reward for finishing!
             done = True
