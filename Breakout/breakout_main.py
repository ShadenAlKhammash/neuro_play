import numpy as np
import tensorflow as tf
from tensorflow import keras
from collections import deque
import ale_py
import gymnasium as gym
from gymnasium.wrappers import AtariPreprocessing
import os

# model_path = "Breakout/dqn_breakout_model.h5"
# Define the paths for the model and the training state checkpoint file
MODEL_DIR = "Breakout"
CHECKPOINT_BASE_NAME = "dqn_breakout_full_state_{:04d}.npz"
# os.makedirs(MODEL_DIR, exist_ok=True) # Ensure the directory exists
# Reward Shaping Constants
# We amplify the standard environment reward and heavily penalize life loss.
SCORE_MULTIPLIER = 4.0        # Amplifies the reward received for breaking bricks 
LIFE_LOSS_PENALTY = -7.0      # Increased penalty for losing a life
TIME_STEP_PENALTY = -0.001    # Small penalty per step to encourage faster play
CHECKPOINT_FREQUENCY = 50 # Save a checkpoint every 50 episodes
# --- Hyperparameters --- 
batch_size = 32
gamma = 0.99
epsilon = 1.0
epsilon_min = 0.1
epsilon_decay_frames = 1000000.0
num_actions = 4
max_steps_per_episode = 10000
max_episodes = 1000

# Optimizer and loss
optimizer = keras.optimizers.Adam(learning_rate=0.00025, clipnorm=1.0)
loss_function = keras.losses.Huber()

# Replay buffers
action_history = []
state_history = []
state_next_history = []
rewards_history = []
done_history = []
episode_reward_history = []

# Counters
running_reward = 0
episode_count = 0
frame_count = 0
epsilon_random_frames = 50000
max_memory_length = 100000
update_after_actions = 4
update_target_network = 10000

# ----------------- Checkpointing Functions -----------------

def save_checkpoint(model, model_target, optimizer, episode_count, frame_count, epsilon, running_reward, episode_reward_history):
    """
    Saves the entire training state (weights and variables) into a single .npz file.
    """
    # ... (filename setup code) ...
    checkpoint_name = CHECKPOINT_BASE_NAME.format(episode_count)
    checkpoint_path = os.path.join(MODEL_DIR, checkpoint_name)

    # 2. Extract Weights as NumPy arrays
    model_weights = model.get_weights()
    model_target_weights = model_target.get_weights()

    # Convert the list of arrays to a NumPy array with dtype=object 
    # to force it to save the list structure intact.
    model_weights_np = np.asarray(model_weights, dtype=object)
    model_target_weights_np = np.asarray(model_target_weights, dtype=object)
    
    # 3. Save all data to a single NPZ file
    try:
        np.savez(
            checkpoint_path,
            # Scalar State
            episode_count=episode_count,
            frame_count=frame_count,
            epsilon=epsilon,
            running_reward=running_reward,
            episode_reward_history=np.array(episode_reward_history),
            # Model Weights (now saved correctly as object arrays)
            model_weights=model_weights_np,
            model_target_weights=model_target_weights_np,
        )
        print(f"Single-file checkpoint saved successfully to {checkpoint_path}")
    except Exception as e:
        print(f"Error saving single-file checkpoint: {e}")

def load_checkpoint():
    """Loads the models and the training state from the latest available single-file checkpoint."""
    global episode_count, frame_count, epsilon, running_reward, episode_reward_history

    # Find all checkpoint files
    checkpoint_files = [f for f in os.listdir(MODEL_DIR) if f.startswith('dqn_breakout_full_state_') and f.endswith('.npz')]

    if not checkpoint_files:
        print("No existing checkpoint found, starting from scratch...")
        return None, None

    # Extract episode numbers and find the largest one
    latest_episode = 0
    for filename in checkpoint_files:
        try:
            # Assumes the episode number is a 4-digit number before '.npz'
            episode_num = int(filename[-7:-4]) 
            if episode_num > latest_episode:
                latest_episode = episode_num
        except ValueError:
            continue

    if latest_episode == 0:
        print("No valid numbered checkpoints found.")
        return None, None

    # Construct the path for the latest checkpoint
    latest_checkpoint_name = CHECKPOINT_BASE_NAME.format(latest_episode)
    checkpoint_path = os.path.join(MODEL_DIR, latest_checkpoint_name)

    print(f"Loading latest single-file checkpoint from Episode {latest_episode}...")
    
    try:
        # 1. Load data from NPZ
        # Need allow_pickle=True because weights are stored as objects (list of NumPy arrays)
        state_data = np.load(checkpoint_path, allow_pickle=True)

        # 2. Restore State (Note: .item() is used to extract scalar values from 0-dim arrays)
        episode_count = state_data['episode_count'].item()
        frame_count = state_data['frame_count'].item()
        epsilon = state_data['epsilon'].item()
        running_reward = state_data['running_reward'].item()
        episode_reward_history = state_data['episode_reward_history'].tolist()
        
        # 3. Restore Models
        model = build_model(num_actions)
        model_target = build_model(num_actions)
        
        # --- FIX APPLIED HERE ---
        # Use .item() to extract the original Python list of weights from the NumPy object array
        model_weights = state_data['model_weights'].item() 
        model_target_weights = state_data['model_target_weights'].item()
        
        model.set_weights(model_weights)
        model_target.set_weights(model_target_weights)
        
        model.compile(optimizer=optimizer, loss=loss_function) 
        
        print(f"State and models loaded: Resuming from Episode {episode_count}")
        return model, model_target

    except Exception as e:
        print(f"Error loading single-file checkpoint at {checkpoint_path}. Error: {e}")
        return None, None
    
# --- Create Q-network ---
def build_model(num_actions):
    """Creates the convolutional neural network model for DQN."""
    return keras.Sequential([
        keras.layers.Input(shape=(84, 84, 4)),  # 4 stacked frames
        keras.layers.Conv2D(32, 8, strides=4, activation='relu'),
        keras.layers.Conv2D(64, 4, strides=2, activation='relu'),
        keras.layers.Conv2D(64, 3, strides=1, activation='relu'),
        keras.layers.Flatten(),
        keras.layers.Dense(512, activation='relu'),
        keras.layers.Dense(num_actions, activation='linear')
    ])

# Initialize or load models
model, model_target = load_checkpoint()

if model is None:
    # If load_checkpoint() returned None (meaning no checkpoint was found),
    # create new models and set the initial weights/state.
    model = build_model(num_actions)
    model_target = build_model(num_actions)
    model_target.set_weights(model.get_weights())

# Initialize environment
# # FIX: Changed render_mode to "human" to display the game window.
# env = gym.make("ALE/Breakout-v5", render_mode="human", frameskip=1)
# FIX: Changed render_mode to "rgb_array" to train on gcloud
env = gym.make("ALE/Breakout-v5", render_mode="rgb_array", frameskip=1)
env = AtariPreprocessing(env, frame_skip=4, grayscale_obs=True, scale_obs=True)

# --- Training loop ---
while episode_count < max_episodes:
    observation, _ = env.reset()
    frame_stack = deque(maxlen=4)

    # Fill the stack with initial frame repeated 4 times
    for _ in range(4):
        frame_stack.append(observation)

    state = np.stack(frame_stack, axis=-1)  # (84, 84, 4)
    episode_reward = 0

    for timestep in range(1, max_steps_per_episode + 1):
        frame_count += 1

        # --- Epsilon-greedy action selection ---
        if frame_count < epsilon_random_frames or epsilon > np.random.rand():
            action = np.random.choice(num_actions)
        else:
            state_input = np.expand_dims(state, axis=0)  # (1, 84, 84, 4)
            q_values = model.predict(state_input, verbose=0)
            action = np.argmax(q_values[0])

        # Decay epsilon
        epsilon -= (1.0 - epsilon_min) / epsilon_decay_frames
        epsilon = max(epsilon, epsilon_min)

        # If the agent performs a No-Op (0) or unnecessary Fire (2), apply a penalty
        # This encourages the agent to prioritize Move Right (1) or Move Left (3)
        if action == 0 or action == 2:
            reward_adjustment = -0.005 # small penalty for inactivity
        else:
            reward_adjustment = 0.0

        # Store the number of lives BEFORE the step
        # This requires accessing the ALE object via unwrapped
        lives_before = env.unwrapped.ale.lives()

        # --- Apply action ---
        state_next, reward, done, _, info = env.step(action) # reward is the standard score change
        frame_stack.append(state_next)
        state_next_stacked = np.stack(frame_stack, axis=-1)  # (84, 84, 4)

        # *** REWARD SHAPING LOGIC ***
        lives_after = env.unwrapped.ale.lives()

        # 1. Amplify Standard Score Reward
        reward *= SCORE_MULTIPLIER

        # 2. Add Time Step Penalty (Encourages faster action)
        reward += TIME_STEP_PENALTY
        
        # --- FIX: ADD THE ACTION-BASED PENALTY HERE ---
        reward += reward_adjustment  # Apply the penalty for No-op or Fire
        
        # 3. Life Loss Penalty: Explicitly punish losing a life
        if lives_after < lives_before:
            # Modify the reward with the large negative value
            reward += LIFE_LOSS_PENALTY
            print(f"Lives lost! Applying penalty: {LIFE_LOSS_PENALTY}")

        # Accumulate the SHAPED reward for episode tracking
        episode_reward += reward

        # --- Store in replay buffer ---
        action_history.append(action)
        state_history.append(state)
        state_next_history.append(state_next_stacked)
        # Store the SHAPED reward
        rewards_history.append(reward)
        done_history.append(done)
        state = state_next_stacked

        # --- Training step (DQN) ---
        if frame_count % update_after_actions == 0 and len(done_history) > batch_size:
            indices = np.random.choice(len(done_history), batch_size, replace=False)

            state_sample = np.array([state_history[i] for i in indices], dtype=np.float32)
            state_next_sample = np.array([state_next_history[i] for i in indices], dtype=np.float32)
            rewards_sample = np.array([rewards_history[i] for i in indices], dtype=np.float32)
            action_sample = np.array([action_history[i] for i in indices])
            done_sample = np.array([float(done_history[i]) for i in indices], dtype=np.float32)

            # Compute target Q-values (DQN update rule)
            future_rewards = model_target.predict(state_next_sample, verbose=0)
            max_future_q = np.max(future_rewards, axis=1)
            updated_q_values = rewards_sample + gamma * max_future_q * (1 - done_sample)

            # Train on batch
            masks = tf.one_hot(action_sample, num_actions)
            with tf.GradientTape() as tape:
                q_values = model(state_sample)
                q_action = tf.reduce_sum(q_values * masks, axis=1)
                loss = loss_function(updated_q_values, q_action)
            grads = tape.gradient(loss, model.trainable_variables)
            optimizer.apply_gradients(zip(grads, model.trainable_variables))

        # --- Update target network ---
        if frame_count % update_target_network == 0:
            model_target.set_weights(model.get_weights())

        # --- Limit replay buffer size ---
        if len(rewards_history) > max_memory_length:
            del rewards_history[:1]
            del state_history[:1]
            del state_next_history[:1]
            del action_history[:1]
            del done_history[:1]

        if done:
            break

    # --- End of episode ---
    episode_reward_history.append(episode_reward)
    if len(episode_reward_history) > 100:
        del episode_reward_history[0]
    running_reward = np.mean(episode_reward_history)
    episode_count += 1

<<<<<<< HEAD
    # Save the trained model
    try:
        model.save(model_path)
        print(f"Model saved to {model_path}")
    except Exception as e:
        print(f"Error saving model: {e}")
=======
    # --- CHECKPOINTING ---
    if episode_count % CHECKPOINT_FREQUENCY == 0:
        save_checkpoint(model, model_target, optimizer, episode_count, frame_count, epsilon, running_reward, episode_reward_history)
>>>>>>> 776099d9

    print(f"Episode {episode_count}, Reward: {episode_reward:.2f}, Running Reward: {running_reward:.2f}, Epsilon: {epsilon:.3f}")

    if running_reward > 40: # solved condition
        print(f"Solved at episode {episode_count}!")
        break

# Final save after loop completion (either by max_episodes or solved condition)
save_checkpoint(model, model_target, optimizer, episode_count, frame_count, epsilon, running_reward, episode_reward_history)
print("Training finished. Final model and state saved.")<|MERGE_RESOLUTION|>--- conflicted
+++ resolved
@@ -300,18 +300,11 @@
     running_reward = np.mean(episode_reward_history)
     episode_count += 1
 
-<<<<<<< HEAD
-    # Save the trained model
-    try:
-        model.save(model_path)
-        print(f"Model saved to {model_path}")
-    except Exception as e:
-        print(f"Error saving model: {e}")
-=======
+
+
     # --- CHECKPOINTING ---
     if episode_count % CHECKPOINT_FREQUENCY == 0:
         save_checkpoint(model, model_target, optimizer, episode_count, frame_count, epsilon, running_reward, episode_reward_history)
->>>>>>> 776099d9
 
     print(f"Episode {episode_count}, Reward: {episode_reward:.2f}, Running Reward: {running_reward:.2f}, Epsilon: {epsilon:.3f}")
 
